[tool.black]
line-length = 100
target-version = ['py37', 'py38']
include = '\.pyi?$'

[tool.pytest.ini_options]
addopts = "--full-trace -rxP"
testpaths = ["tests"]

[tool.isort]
profile="black"
line_length=100


[tool.poetry]
name = "pymine-net"
version = "0.1.1"
description = "Networking library for Minecraft in Python"
authors = ["PyMine-Net Developers & Contributors"]
license = "LGPLv3"
readme = "README.md"
repository = "https://github.com/py-mine/pymine-net"
keywords = ["Minecraft", "protocol", "networking"]

[tool.poetry.dependencies]
python = "^3.7"
mutf8 = "^1.0.6"
<<<<<<< HEAD
pytest = "^7.0.1"
cryptography = "^36.0.1"
=======
>>>>>>> 33cd275a

[tool.poetry.dev-dependencies]
flake8 = "^4.0.1"
black = "^22.1.0"
pytest = "^7.0.1"
colorama = "^0.4.4"
isort = "^5.10.1"

[build-system]
requires = ["poetry-core>=1.0.0"]
build-backend = "poetry.core.masonry.api"<|MERGE_RESOLUTION|>--- conflicted
+++ resolved
@@ -25,11 +25,7 @@
 [tool.poetry.dependencies]
 python = "^3.7"
 mutf8 = "^1.0.6"
-<<<<<<< HEAD
-pytest = "^7.0.1"
 cryptography = "^36.0.1"
-=======
->>>>>>> 33cd275a
 
 [tool.poetry.dev-dependencies]
 flake8 = "^4.0.1"
