--- conflicted
+++ resolved
@@ -61,27 +61,22 @@
         self.protocol = protocol
         self.packets = packets
 
-<<<<<<< HEAD
     @overload
     def __getitem__(
-        self, __key: Tuple[Literal[PacketDirection.CLIENTBOUND], int, int]
+        self, __key: Tuple[Literal[PacketDirection.CLIENTBOUND], GameState, int]
     ) -> Type[ClientBoundPacket]:
         ...
 
     @overload
     def __getitem__(
-        self, __key: Tuple[Literal[PacketDirection.SERVERBOUND], int, int]
+        self, __key: Tuple[Literal[PacketDirection.SERVERBOUND], GameState, int]
     ) -> Type[ServerBoundPacket]:
         ...
 
     def __getitem__(
-        self, __key: Tuple[PacketDirection, int, int]
+        self, __key: Tuple[PacketDirection, GameState, int]
     ) -> Union[Type[ClientBoundPacket], Type[ServerBoundPacket]]:
         direction, state, packet_id = __key
-=======
-    def __getitem__(self, key: Tuple[PacketDirection, GameState, int]) -> Packet:
-        direction, state, packet_id = key
->>>>>>> bb84017d
 
         if direction is PacketDirection.CLIENTBOUND:
             return self.packets[state].client_bound[packet_id]
