--- conflicted
+++ resolved
@@ -27,22 +27,12 @@
     def from_list(
         cls,
         state: GameState,
-<<<<<<< HEAD
         packets: List[Union[Type[ServerBoundPacket], Type[ClientBoundPacket]]],
         *,
         check_duplicates: bool = False,
     ) -> Self:
         server_bound = {}
         client_bound = {}
-=======
-        packets: List[Type[Packet]],
-        *,
-        check_duplicates: bool = False,
-    ) -> StatePacketMap:
-        server_bound = {}
-        client_bound = {}
-
->>>>>>> 42384181
         for packet in packets:
             if issubclass(packet, ServerBoundPacket):
                 if check_duplicates and packet.id in server_bound:
@@ -50,23 +40,16 @@
                         "unknown", state, packet.id, PacketDirection.SERVERBOUND
                     )
                 server_bound[packet.id] = packet
-<<<<<<< HEAD
-            elif issubclass(packet, ClientBoundPacket):
-=======
             if issubclass(packet, ClientBoundPacket):
->>>>>>> 42384181
                 if check_duplicates and packet.id in client_bound:
                     raise DuplicatePacketIdError(
                         "unknown", state, packet.id, PacketDirection.CLIENTBOUND
                     )
                 client_bound[packet.id] = packet
-<<<<<<< HEAD
             else:
                 raise TypeError(
                     f"Expected ServerBoundPacket or ClientBoundPacket, got {packet} ({type(packet)})"
                 )
-=======
->>>>>>> 42384181
 
         return cls(state, server_bound, client_bound)
 
