--- conflicted
+++ resolved
@@ -34,11 +34,7 @@
     def pack(self) -> Buffer:
         return Buffer().write_varint(self.entity_id).write("B", self.animation)
 
-<<<<<<< HEAD
-#vvv not confident about this one, pls check :) -emerald
-=======
 
->>>>>>> 4943324d
 class PlayBlockBreakAnimation(ClientBoundPacket):
     """Sent to play a block breaking animation. (Server -> Client)
 
